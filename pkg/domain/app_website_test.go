--- conflicted
+++ resolved
@@ -66,11 +66,7 @@
 	}
 }
 
-<<<<<<< HEAD
-func TestAvailableDomain_SetAlreadyBound(t *testing.T) {
-=======
 func TestAvailableDomain_IsAlreadyBound(t *testing.T) {
->>>>>>> 2be42150
 	tests := []struct {
 		name     string
 		domain   string
@@ -108,13 +104,8 @@
 			a := &AvailableDomain{
 				Domain: tt.domain,
 			}
-<<<<<<< HEAD
-			a.SetAlreadyBound([]*Application{{Websites: []*Website{tt.existing}}})
-			assert.Equal(t, tt.want, a.AlreadyBound)
-=======
 			got := a.IsAlreadyBound([]*Application{{Websites: []*Website{tt.existing}}})
 			assert.Equal(t, tt.want, got)
->>>>>>> 2be42150
 		})
 	}
 }
