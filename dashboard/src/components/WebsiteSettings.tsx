import { styled } from '@macaron-css/solid'
import { AuthenticationType, CreateWebsiteRequest } from '/@/api/neoshowcase/protobuf/gateway_pb'
import { Checkbox } from '/@/components/Checkbox'
import { Radio, RadioItem } from '/@/components/Radio'
import { Button } from '/@/components/Button'
import { SetStoreFunction } from 'solid-js/store'
import { For, Show } from 'solid-js'
import { storify } from '/@/libs/storify'
import { InputBar, InputLabel } from '/@/components/Input'
import { FormButton, FormCheckBox, FormSettings, FormSettingsButton, SettingsContainer } from '/@/components/AppsNew'

interface WebsiteSettingProps {
  website: CreateWebsiteRequest
  setWebsite: <T extends keyof CreateWebsiteRequest>(valueName: T, value: CreateWebsiteRequest[T]) => void
  deleteWebsite: () => void
}

const authenticationTypeItems: RadioItem<AuthenticationType>[] = [
  { value: AuthenticationType.OFF, title: 'OFF' },
  { value: AuthenticationType.SOFT, title: 'SOFT' },
  { value: AuthenticationType.HARD, title: 'HARD' },
]

export const WebsiteSetting = (props: WebsiteSettingProps) => {
  return (
    <FormSettings>
      <div>
        <InputLabel>ドメイン名</InputLabel>
        <InputBar
          placeholder='example.ns.trap.jp'
          value={props.website.fqdn}
          onInput={(e) => props.setWebsite('fqdn', e.target.value)}
        />
      </div>
      <div>
        <InputLabel>Path Prefix</InputLabel>
        <InputBar
          placeholder='/'
          value={props.website.pathPrefix}
          onInput={(e) => props.setWebsite('pathPrefix', e.target.value)}
        />
      </div>
      <div>
        <FormCheckBox>
          <Checkbox
            selected={props.website.stripPrefix}
            setSelected={(selected) => props.setWebsite('stripPrefix', selected)}
          >
            Strip Path Prefix
          </Checkbox>
          <Checkbox selected={props.website.https} setSelected={(selected) => props.setWebsite('https', selected)}>
            https
          </Checkbox>
          <Checkbox selected={props.website.h2c} setSelected={(selected) => props.setWebsite('h2c', selected)}>
            (advanced) アプリ通信にh2cを用いる
          </Checkbox>
        </FormCheckBox>
      </div>
      <div>
        <InputLabel>アプリのHTTP Port番号</InputLabel>
        <InputBar placeholder='80' type='number' onChange={(e) => props.setWebsite('httpPort', +e.target.value)} />
      </div>
      <div>
        <Radio
          items={authenticationTypeItems}
          selected={props.website.authentication}
          setSelected={(selected) => props.setWebsite('authentication', selected)}
        />
      </div>
      <FormSettingsButton>
        <Button onclick={props.deleteWebsite} color='black1' size='large' width='auto' type='button'>
          Delete website setting
        </Button>
<<<<<<< HEAD
        <Show when={props.saveWebsite}>
          <Button onclick={props.saveWebsite} color='black1' size='large' width='auto' type='button'>
            Save
          </Button>
        </Show>
=======
>>>>>>> 36901af8
      </FormSettingsButton>
    </FormSettings>
  )
}

interface WebsiteSettingsProps {
  websiteConfigs: CreateWebsiteRequest[]
  setWebsiteConfigs: SetStoreFunction<CreateWebsiteRequest[]>
}

export const WebsiteSettings = (props: WebsiteSettingsProps) => {
  return (
    <SettingsContainer>
      <For each={props.websiteConfigs}>
        {(website, i) => (
          <WebsiteSetting
            website={website}
            setWebsite={(valueName, value) => {
              props.setWebsiteConfigs(i(), valueName, value)
            }}
            deleteWebsite={() =>
              props.setWebsiteConfigs((current) => [...current.slice(0, i()), ...current.slice(i() + 1)])
            }
          />
        )}
      </For>

      <FormButton>
        <Button
          onclick={() => {
            props.setWebsiteConfigs([...props.websiteConfigs, storify(new CreateWebsiteRequest())])
          }}
          color='black1'
          size='large'
          width='auto'
          type='button'
        >
          Add website setting
        </Button>
      </FormButton>
    </SettingsContainer>
  )
}<|MERGE_RESOLUTION|>--- conflicted
+++ resolved
@@ -71,14 +71,6 @@
         <Button onclick={props.deleteWebsite} color='black1' size='large' width='auto' type='button'>
           Delete website setting
         </Button>
-<<<<<<< HEAD
-        <Show when={props.saveWebsite}>
-          <Button onclick={props.saveWebsite} color='black1' size='large' width='auto' type='button'>
-            Save
-          </Button>
-        </Show>
-=======
->>>>>>> 36901af8
       </FormSettingsButton>
     </FormSettings>
   )
