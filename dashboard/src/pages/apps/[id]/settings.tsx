import { useParams } from '@solidjs/router'
import { Component, JSX, Show, createEffect, createMemo, createResource, createSignal, onMount } from 'solid-js'
import { client, handleAPIError } from '/@/libs/api'
import { Container } from '/@/libs/layout'
import { Header } from '/@/components/Header'
import { AppNav } from '/@/components/AppNav'
import { Button } from '/@/components/Button'
import { styled } from '@macaron-css/solid'
import { vars } from '/@/theme'
import { createStore } from 'solid-js/store'
import {
  ApplicationConfig,
  ApplicationEnvVar,
  BuildConfigRuntimeBuildpack,
  BuildConfigRuntimeCmd,
  BuildConfigRuntimeDockerfile,
  BuildConfigStaticCmd,
  BuildConfigStaticDockerfile,
  CreateWebsiteRequest,
  PortPublication,
  RuntimeConfig,
  UpdateApplicationRequest,
  User,
} from '/@/api/neoshowcase/protobuf/gateway_pb'
import { BuildConfigs } from '/@/components/BuildConfigs'
import { storify } from '/@/libs/storify'
import toast from 'solid-toast'
import { WebsiteSettings } from '/@/components/WebsiteSettings'
import { InputLabel } from '/@/components/Input'
import { InputBar } from '/@/components/Input'
import { FormTextBig } from '/@/components/AppsNew'
import { PortPublicationSettings } from '/@/components/PortPublications'
import { userFromId, users } from '/@/libs/useAllUsers'
import { UserSearch } from '/@/components/UserSearch'
import useModal from '/@/libs/useModal'
import { style } from '@macaron-css/core'

const ContentContainer = styled('div', {
  base: {
    marginTop: '24px',
    display: 'grid',
    gridTemplateColumns: '380px 1fr',
    gap: '40px',
    position: 'relative',
  },
})
const SidebarContainer = styled('div', {
  base: {
    position: 'sticky',
    top: '64px',
    padding: '24px 40px',
    backgroundColor: vars.bg.white1,
    borderRadius: '4px',
    border: `1px solid ${vars.bg.white4}`,
  },
})
const SidebarOptions = styled('div', {
  base: {
    display: 'flex',
    flexDirection: 'column',
    gap: '12px',

    fontSize: '20px',
    color: vars.text.black1,
  },
})
const SidebarNavAnchor = styled('a', {
  base: {
    color: vars.text.black2,
    textDecoration: 'none',
    selectors: {
      '&:hover': {
        color: vars.text.black1,
      },
    },
  },
})
const ConfigsContainer = styled('div', {
  base: {
    display: 'flex',
    flexDirection: 'column',
    gap: '24px',
  },
})
const SettingFieldSet = styled('div', {
  base: {
    display: 'flex',
    flexDirection: 'column',
    gap: '16px',
    padding: '24px',
    border: `1px solid ${vars.bg.white4}`,
    borderRadius: '4px',
    background: vars.bg.white1,
  },
})
const EnvVarContainerClass = style({
  display: 'grid',
  gridTemplateColumns: '1fr 1fr 1fr',
  gap: '16px',
})
const EnvVarsContainer = styled('div', {
  base: {
    display: 'flex',
    flexDirection: 'column',
    gap: '8px',
  },
})
const EnvVarButtonContainer = styled('div', {
  base: {
    display: 'flex',
    justifyContent: 'space-between',
    gap: '16px',
  },
})

export default () => {
  const params = useParams()
  const [app, { refetch: refetchApp }] = createResource(
    () => params.id,
    (id) => client.getApplication({ id }),
  )
  const [repo] = createResource(
    () => app()?.repositoryId,
    (id) => client.getRepository({ repositoryId: id }),
  )
  const loaded = () => !!(app() && repo())

  const GeneralConfigsContainer: Component = () => {
    // 現在の設定で初期化
    const [generalConfig, setGeneralConfig] = createStore({
      name: app().name,
      refName: app().refName,
    })
    let formContainer: HTMLFormElement

    const updateGeneralSettings: JSX.EventHandler<HTMLButtonElement, MouseEvent> = async (e) => {
      // prevent default form submit (reload page)
      e.preventDefault()

      // validate form
      if (!formContainer.reportValidity()) {
        return
      }

      const updateApplicationRequest = new UpdateApplicationRequest({
        id: app().id,
        name: generalConfig.name,
        refName: generalConfig.refName,
      })

      try {
        await client.updateApplication(updateApplicationRequest)
        toast.success('アプリ設定を更新しました')
        refetchApp()
      } catch (e) {
        handleAPIError(e, 'アプリ設定の更新に失敗しました')
      }
    }

    return (
      <form ref={formContainer}>
        <SettingFieldSet>
          <FormTextBig id='general-settings'>General settings</FormTextBig>
          <div>
            <InputLabel>Application Name</InputLabel>
            <InputBar
              placeholder='my-app'
              value={generalConfig.name}
              onChange={(e) => setGeneralConfig('name', e.currentTarget.value)}
              required
            />
          </div>
          <div>
            <InputLabel>Branch Name</InputLabel>
            <InputBar
              placeholder='main'
              value={generalConfig.refName}
              onChange={(e) => setGeneralConfig('refName', e.currentTarget.value)}
              required
            />
          </div>
          <Button color='black1' size='large' width='auto' onclick={updateGeneralSettings} type='submit'>
            Save
          </Button>
        </SettingFieldSet>
      </form>
    )
  }

  const BuildConfigsContainer: Component = () => {
    type BuildConfigMethod = ApplicationConfig['buildConfig']['case']
    const [runtimeConfig, setRuntimeConfig] = createStore<RuntimeConfig>(new RuntimeConfig())
    const [buildConfigMethod, setBuildConfigMethod] = createSignal<BuildConfigMethod>(app().config.buildConfig.case)
    const [buildConfig, setBuildConfig] = createStore<{
      [K in BuildConfigMethod]: Extract<ApplicationConfig['buildConfig'], { case: K }>
    }>({
      runtimeBuildpack: {
        case: 'runtimeBuildpack',
        value: storify(
          new BuildConfigRuntimeBuildpack({
            runtimeConfig: runtimeConfig,
          }),
        ),
      },
      runtimeCmd: {
        case: 'runtimeCmd',
        value: storify(
          new BuildConfigRuntimeCmd({
            runtimeConfig: runtimeConfig,
          }),
        ),
      },
      runtimeDockerfile: {
        case: 'runtimeDockerfile',
        value: storify(
          new BuildConfigRuntimeDockerfile({
            runtimeConfig: runtimeConfig,
          }),
        ),
      },
      staticCmd: {
        case: 'staticCmd',
        value: storify(new BuildConfigStaticCmd()),
      },
      staticDockerfile: {
        case: 'staticDockerfile',
        value: storify(new BuildConfigStaticDockerfile()),
      },
    })

    // 現在のビルド設定を反映
    onMount(() => {
      setBuildConfigMethod(app().config.buildConfig.case)
      setBuildConfig({
        [app().config.buildConfig.case]: {
          case: app().config.buildConfig.case,
          value: storify(app().config.buildConfig.value),
        },
      })
    })

    const updateBuildSettings: JSX.EventHandler<HTMLButtonElement, MouseEvent> = async (e) => {
      // prevent default form submit (reload page)
      e.preventDefault()

      const updateApplicationRequest = new UpdateApplicationRequest({
        id: app().id,
        config: {
          buildConfig: buildConfig[buildConfigMethod()],
        },
      })

      try {
        await client.updateApplication(updateApplicationRequest)
        toast.success('ビルド設定を更新しました')
        refetchApp()
      } catch (e) {
        handleAPIError(e, 'ビルド設定の更新に失敗しました')
      }
    }

    return (
      <SettingFieldSet>
        <FormTextBig id='build-settings'>Build Settings</FormTextBig>
        <BuildConfigs
          setBuildConfig={setBuildConfig}
          buildConfig={buildConfig}
          runtimeConfig={runtimeConfig}
          setRuntimeConfig={setRuntimeConfig}
          buildConfigMethod={buildConfigMethod()}
          setBuildConfigMethod={setBuildConfigMethod}
        />
        <Button color='black1' size='large' width='auto' onclick={updateBuildSettings} type='submit'>
          Save
        </Button>
      </SettingFieldSet>
    )
  }

  const WebsitesConfigContainer: Component = () => {
    const [websites, setWebsites] = createStore<CreateWebsiteRequest[]>([])
    // 現在のウェブサイト設定を反映 (`onMount`ではrefetch時に反映されないので`createEffect`を使用)
    createEffect(() => {
      setWebsites(app().websites.map((website) => storify(website)))
    })

    const updateWebsites = async () => {
      const updateApplicationRequest = new UpdateApplicationRequest({
        id: app().id,
        websites: websites,
      })

      try {
        await client.updateApplication(updateApplicationRequest)
        toast.success('ウェブサイト設定を更新しました')
        refetchApp()
      } catch (e) {
        handleAPIError(e, 'ウェブサイト設定の更新に失敗しました')
      }
    }

    return (
      <SettingFieldSet>
        <FormTextBig id='website-settings'>Website Settings</FormTextBig>
<<<<<<< HEAD
        <For each={websites}>
          {(website, i) => (
            <WebsiteSetting
              website={website}
              deleteWebsite={() => {
                if (website instanceof CreateWebsiteRequest) {
                  // 新規に追加したウェブサイト設定は配列から削除する
                  setWebsites([...websites.slice(0, i()), ...websites.slice(i() + 1)])
                } else {
                  // もとからあるウェブサイト設定は削除リクエストを送る
                  deleteWebsites(website.id)
                }
              }}
              setWebsite={(key, value) => {
                setWebsites(i(), key, value)
              }}
              saveWebsite={() => {
                if (website instanceof CreateWebsiteRequest) {
                  // 新規に追加したウェブサイト設定は追加リクエストを送る
                  AddWebsites(website)
                } else {
                  // もとからあるウェブサイト設定は更新処理を実行する
                  updateWebsites(website)
                }
              }}
            />
          )}
        </For>
        <FormButton>
          <Button
            onclick={() => {
              setWebsites([...websites, storify(new CreateWebsiteRequest())])
            }}
            color='black1'
            size='large'
            width='auto'
            type='button'
          >
            Add website setting
          </Button>
        </FormButton>
=======
        <WebsiteSettings websiteConfigs={websites} setWebsiteConfigs={setWebsites} />
        <Button color='black1' size='large' onclick={updateWebsites} type='submit'>
          Save
        </Button>
>>>>>>> 36901af8
      </SettingFieldSet>
    )
  }

  const PortPublicationConfigContainer: Component = () => {
    const [currentPortPublications, setCurrentPortPublications] = createStore<PortPublication[]>([])
    // 現在のポート設定を反映
    onMount(() => {
      setCurrentPortPublications(app().portPublications.map((PortPublication) => storify(PortPublication)))
    })

    const updatePortPublications = async () => {
      const updateApplicationRequest = new UpdateApplicationRequest({
        id: app().id,
        portPublications: currentPortPublications,
      })

      try {
        await client.updateApplication(updateApplicationRequest)
        toast.success('ポート設定を更新しました')
        refetchApp()
      } catch (e) {
        handleAPIError(e, 'ポート設定の更新に失敗しました')
      }
    }

    return (
      <SettingFieldSet>
        <FormTextBig id='port-settings'>Port Publication Settings</FormTextBig>
        <PortPublicationSettings
          portPublications={currentPortPublications}
          setPortPublications={setCurrentPortPublications}
        />
        <Button color='black1' size='large' width='auto' onclick={updatePortPublications} type='submit'>
          Save
        </Button>
      </SettingFieldSet>
    )
  }

  const OwnerConfigContainer: Component = () => {
    const { Modal, open } = useModal()

    const nonOwnerUsers = createMemo(() => {
      return users()?.filter((user) => !app().ownerIds.includes(user.id)) ?? []
    })

    const handleAddOwner = async (user: User) => {
      const updateApplicationRequest = new UpdateApplicationRequest({
        id: app().id,
        ownerIds: app().ownerIds.concat(user.id),
      })

      try {
        await client.updateApplication(updateApplicationRequest)
        toast.success('アプリオーナーを追加しました')
        refetchApp()
      } catch (e) {
        handleAPIError(e, 'アプリオーナーの追加に失敗しました')
      }
    }
    const handleDeleteOwner = async (owner: User) => {
      const updateApplicationRequest = new UpdateApplicationRequest({
        id: app().id,
        ownerIds: app().ownerIds.filter((id) => id !== owner.id),
      })

      try {
        await client.updateApplication(updateApplicationRequest)
        toast.success('アプリのオーナーを削除しました')
        refetchApp()
      } catch (e) {
        handleAPIError(e, 'アプリのオーナーの削除に失敗しました')
      }
    }

    return (
      <>
        <SettingFieldSet>
          <FormTextBig id='owner-settings'>Owner Settings</FormTextBig>
          <Button color='black1' size='large' width='auto' onclick={open}>
            アプリオーナーを追加する
          </Button>
          <UserSearch users={app().ownerIds.map((userId) => userFromId(userId))}>
            {(user) => (
              <Button
                color='black1'
                size='large'
                width='auto'
                onclick={() => {
                  handleDeleteOwner(user)
                }}
              >
                削除
              </Button>
            )}
          </UserSearch>
        </SettingFieldSet>
        <Modal>
          <UserSearch users={nonOwnerUsers()}>
            {(user) => (
              <Button
                color='black1'
                size='large'
                width='auto'
                onclick={() => {
                  handleAddOwner(user)
                }}
              >
                追加
              </Button>
            )}
          </UserSearch>
        </Modal>
      </>
    )
  }

  const EnvVarConfigContainer: Component = () => {
    const [envVars] = createResource(
      () => app(),
      (app) => client.getEnvVars({ id: app.id }),
    )

    const EditEnvVarContainer: Component<{
      envVar: ApplicationEnvVar
    }> = (props) => {
      const [isEditing, setIsEditing] = createSignal(false)
      let formRef: HTMLFormElement
      let keyInputRef: HTMLInputElement
      let valueInputRef: HTMLInputElement

      const handleUpdateEnvVar: JSX.EventHandler<HTMLButtonElement, MouseEvent> = async (e) => {
        // prevent default form submit (reload page)
        e.preventDefault()

        // validate form
        if (!formRef.reportValidity()) {
          return
        }

        try {
          // TODO: key変更時は旧keyの環境変数を削除する
          await client.setEnvVar({
            applicationId: app().id,
            key: keyInputRef.value,
            value: valueInputRef.value,
          })
          toast.success('環境変数を更新しました')
          refetchApp()
          setIsEditing(false)
        } catch (e) {
          handleAPIError(e, '環境変数の更新に失敗しました')
        }
      }

      const handleDeleteEnvVar: JSX.EventHandler<HTMLButtonElement, MouseEvent> = async (e) => {
        // prevent default form submit (reload page)
        e.preventDefault()

        try {
          // TODO: 環境変数を削除する
          throw new Error('not implemented')
          // toast.success('環境変数を削除しました')
          // refetchApp()
          // setIsEditing(false)
        } catch (e) {
          handleAPIError(e, '環境変数の削除に失敗しました')
        }
      }

      return (
        <form class={EnvVarContainerClass} ref={formRef}>
          <InputBar
            type='text'
            disabled={!isEditing()}
            required
            placeholder='KEY'
            ref={keyInputRef}
            value={props.envVar.key}
          />
          <InputBar
            type='text'
            disabled={!isEditing()}
            required
            placeholder='VALUE'
            ref={valueInputRef}
            value={props.envVar.value}
          />
          <EnvVarButtonContainer>
            <Show
              when={!isEditing()}
              fallback={
                <Button color='black1' size='large' width='full' type='submit' onclick={handleUpdateEnvVar}>
                  Save
                </Button>
              }
            >
              <Button
                color='black1'
                size='large'
                width='full'
                type='button'
                onclick={() => setIsEditing(true)}
                disabled={props.envVar.system}
                title={props.envVar.system ? 'システム環境変数は編集できません' : undefined}
              >
                Edit
              </Button>
              <Button
                color='black1'
                size='large'
                width='full'
                type='button'
                onclick={handleDeleteEnvVar}
                disabled={props.envVar.system}
                title={props.envVar.system ? 'システム環境変数は削除できません' : undefined}
              >
                Delete
              </Button>
            </Show>
          </EnvVarButtonContainer>
        </form>
      )
    }

    const AddEnvVarContainer: Component = () => {
      let formRef: HTMLFormElement
      let keyInputRef: HTMLInputElement
      let valueInputRef: HTMLInputElement

      const handleAddEnvVar: JSX.EventHandler<HTMLButtonElement, MouseEvent> = async (e) => {
        // prevent default form submit (reload page)
        e.preventDefault()

        // validate form
        if (!formRef.reportValidity()) {
          return
        }

        try {
          await client.setEnvVar({
            applicationId: app().id,
            key: keyInputRef.value,
            value: valueInputRef.value,
          })
          toast.success('環境変数を追加しました')
          keyInputRef.value = ''
          valueInputRef.value = ''
          refetchApp()
        } catch (e) {
          handleAPIError(e, '環境変数の追加に失敗しました')
        }
      }

      return (
        <form class={EnvVarContainerClass} ref={formRef}>
          <InputBar type='text' required placeholder='KEY' ref={keyInputRef} />
          <InputBar type='text' required placeholder='VALUE' ref={valueInputRef} />
          <Button color='black1' size='large' width='full' type='submit' onclick={handleAddEnvVar}>
            Add
          </Button>
        </form>
      )
    }

    return (
      <SettingFieldSet>
        <FormTextBig id='env-var-settings'>Environment Variable Settings</FormTextBig>
        <div>
          <EnvVarsContainer>
            <div class={EnvVarContainerClass}>
              <div>key</div>
              <div>value</div>
            </div>
            <For each={envVars()?.variables}>
              {(envVar) => {
                return <EditEnvVarContainer envVar={envVar} />
              }}
            </For>
            <AddEnvVarContainer />
          </EnvVarsContainer>
        </div>
      </SettingFieldSet>
    )
  }

  return (
    <Container>
      <Header />
      <Show when={loaded()}>
        <AppNav repoName={repo().name} appName={app().name} appID={app().id} />
        <ContentContainer>
          <div>
            <SidebarContainer>
              <SidebarOptions>
                <SidebarNavAnchor href='#general-settings'>General</SidebarNavAnchor>
                <SidebarNavAnchor href='#build-settings'>Build</SidebarNavAnchor>
                <SidebarNavAnchor href='#website-settings'>Website</SidebarNavAnchor>
                <SidebarNavAnchor href='#port-settings'>Port Publication</SidebarNavAnchor>
                <SidebarNavAnchor href='#owner-settings'>Owner</SidebarNavAnchor>
                <SidebarNavAnchor href='#env-var-settings'>Environment Variable</SidebarNavAnchor>
              </SidebarOptions>
            </SidebarContainer>
          </div>
          <ConfigsContainer>
            <GeneralConfigsContainer />
            <BuildConfigsContainer />
            <WebsitesConfigContainer />
            <PortPublicationConfigContainer />
            <OwnerConfigContainer />
            <EnvVarConfigContainer />
          </ConfigsContainer>
        </ContentContainer>
      </Show>
    </Container>
  )
}<|MERGE_RESOLUTION|>--- conflicted
+++ resolved
@@ -1,5 +1,5 @@
 import { useParams } from '@solidjs/router'
-import { Component, JSX, Show, createEffect, createMemo, createResource, createSignal, onMount } from 'solid-js'
+import { Component, For, JSX, Show, createEffect, createMemo, createResource, createSignal, onMount } from 'solid-js'
 import { client, handleAPIError } from '/@/libs/api'
 import { Container } from '/@/libs/layout'
 import { Header } from '/@/components/Header'
@@ -302,54 +302,10 @@
     return (
       <SettingFieldSet>
         <FormTextBig id='website-settings'>Website Settings</FormTextBig>
-<<<<<<< HEAD
-        <For each={websites}>
-          {(website, i) => (
-            <WebsiteSetting
-              website={website}
-              deleteWebsite={() => {
-                if (website instanceof CreateWebsiteRequest) {
-                  // 新規に追加したウェブサイト設定は配列から削除する
-                  setWebsites([...websites.slice(0, i()), ...websites.slice(i() + 1)])
-                } else {
-                  // もとからあるウェブサイト設定は削除リクエストを送る
-                  deleteWebsites(website.id)
-                }
-              }}
-              setWebsite={(key, value) => {
-                setWebsites(i(), key, value)
-              }}
-              saveWebsite={() => {
-                if (website instanceof CreateWebsiteRequest) {
-                  // 新規に追加したウェブサイト設定は追加リクエストを送る
-                  AddWebsites(website)
-                } else {
-                  // もとからあるウェブサイト設定は更新処理を実行する
-                  updateWebsites(website)
-                }
-              }}
-            />
-          )}
-        </For>
-        <FormButton>
-          <Button
-            onclick={() => {
-              setWebsites([...websites, storify(new CreateWebsiteRequest())])
-            }}
-            color='black1'
-            size='large'
-            width='auto'
-            type='button'
-          >
-            Add website setting
-          </Button>
-        </FormButton>
-=======
         <WebsiteSettings websiteConfigs={websites} setWebsiteConfigs={setWebsites} />
-        <Button color='black1' size='large' onclick={updateWebsites} type='submit'>
+        <Button color='black1' size='large' width='auto' onclick={updateWebsites} type='submit'>
           Save
         </Button>
->>>>>>> 36901af8
       </SettingFieldSet>
     )
   }
